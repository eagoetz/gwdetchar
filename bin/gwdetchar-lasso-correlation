#!/usr/bin/env python
# coding=utf-8
# Copyright (C) LIGO Scientific Collaboration (2015-)
#
# This file is part of the GW DetChar python package.
#
# GW DetChar is free software: you can redistribute it and/or modify
# it under the terms of the GNU General Public License as published by
# the Free Software Foundation, either version 3 of the License, or
# (at your option) any later version.
#
# GW DetChar is distributed in the hope that it will be useful,
# but WITHOUT ANY WARRANTY; without even the implied warranty of
# MERCHANTABILITY or FITNESS FOR A PARTICULAR PURPOSE.  See the
# GNU General Public License for more details.
#
# You should have received a copy of the GNU General Public License
# along with GW DetChar.  If not, see <http://www.gnu.org/licenses/>.

from __future__ import (division, print_function)

import os
import re
import multiprocessing
import sys

import numpy

from matplotlib import (use, rcParams)
use('agg')  # nopep8
from matplotlib import cm as mcm

from sklearn import linear_model
from sklearn.preprocessing import scale

from gwpy.table import Table
from pandas import set_option

from gwpy.plot import Plot
from gwpy.time import (Time, from_gps)
from gwpy.detector import ChannelList
from gwpy.io import nds2 as io_nds2

from gwdetchar import (cli, lasso as gwlasso)
from gwdetchar.lasso import plot as gwplot
from gwdetchar.io import html as htmlio
from gwdetchar.io.datafind import get_data
from gwdetchar.plot import get_gwpy_tex_settings


# -- parse command line -------------------------------------------------------

parser = cli.create_parser(
    description=__doc__,
    formatter_class=cli.argparse.ArgumentDefaultsHelpFormatter)
cli.add_gps_start_stop_arguments(parser)
cli.add_ifo_option(parser)
cli.add_nproc_option(parser, default=1)
parser.add_argument('-J', '--nproc-plot', type=int, default=None,
                    help='number of processes to use for plotting')
parser.add_argument('-o', '--output-dir', default=os.curdir,
                    help='output directory for plots')
parser.add_argument('-f', '--channel-file', type=os.path.abspath,
                    help='path for channel file')
parser.add_argument('-T', '--trend-type', default='minute',
                    choices=['second', 'minute'],
                    help='type of trend for correlation')
parser.add_argument('-p', '--primary-channel',
                    default='{ifo}:DMT-SNSH_EFFECTIVE_RANGE_MPC.mean',
                    help='name of primary channel to use')
parser.add_argument('-P', '--primary-frametype',
                    help='frametype for --primary-channel')
parser.add_argument('-O', '--remove-outliers', type=float, default=None,
                    help='Std. dev. limit for removing outliers')
parser.add_argument('-t', '--threshold', type=float, default=0.0001,
                    help='threshold for making a plot')

psig = parser.add_argument_group('Signal processing options')
psig.add_argument('-b', '--band-pass', type=float, nargs=2, default=None,
                  metavar="FLOW FHIGH",
                  help='lower and upper frequencies for bandpass on h(t)')
psig.add_argument('-x', '--filter-padding', type=float, default=3.,
                  help='amount of time (seconds) to pad data for filtering')

lsig = parser.add_argument_group('Lasso options')
lsig.add_argument('-a', '--alpha', default=None, type=float,
                  help='alpha parameter for lasso fit')
lsig.add_argument('-C', '--no-cluster', action='store_true', default=False,
                  help='do not generate clustered channel plots')
lsig.add_argument('-c', '--cluster-coefficient', default=.85, type=float,
                  help='correlation coefficient threshold for clustering')
lsig.add_argument('-L', '--line-size-primary', default=1, type=float,
                  help='line width of primary channel')
lsig.add_argument('-l', '--line-size-aux', default=0.75, type=float,
                  help='line width of auxilary channel')

args = parser.parse_args()

# set TeX settings
tex_settings = get_gwpy_tex_settings()
rcParams.update(tex_settings)

start = int(args.gpsstart)
end = int(args.gpsend)
pad = args.filter_padding
auto_xlabel = ('Time [hours] from '
               + re.sub(r'\.0+', '',
                        Time(start, format='gps', scale='utc').iso)
               + ' UTC (%d)' % start)

if args.primary_channel == '{ifo}:GDS-CALIB_STRAIN':
    args.primary_frametype = '%s_HOFT_C00' % args.ifo
primary = args.primary_channel.format(ifo=args.ifo)
range_is_primary = 'DMT-SNSH_EFFECTIVE_RANGE_MPC.mean' in args.primary_channel

if not os.path.isdir(args.output_dir):
    os.makedirs(args.output_dir)
os.chdir(args.output_dir)
nprocplot = args.nproc_plot or args.nproc

if args.band_pass:
    try:
        flower, fupper = args.band_pass
    except TypeError:
        flower, fupper = None

    print("-- Loading primary channel data")
    bandts = get_data(
        primary, start-pad, end+pad, verbose=True, nproc=args.nproc)
    if flower < 0 or fupper >= float((bandts.sample_rate/2.).value):
        raise ValueError("bandpass frequency is out of range for this "
                         "channel, band (Hz): {0}, sample rate: {1}".format(
                             args.band_pass, bandts.sample_rate))

    # get darm BLRMS
    print("-- Filtering data")
    if args.trend_type == 'minute':
        stride = 60
    else:
        stride = 1
    if flower:
        darmblrms = (
            bandts.highpass(flower/2., fstop=flower/4.,
                            filtfilt=False, ftype='butter')
            .notch(60, filtfilt=False)
            .bandpass(flower, fupper, fstop=[flower/2., fupper*1.5],
                      filtfilt=False, ftype='butter')
            .crop(start, end).rms(stride))
        darmblrms.name = '%s %s-%s Hz BLRMS' % (primary, flower, fupper)
    else:
        darmblrms = bandts.notch(60).crop(start, end).rms(stride)
        darmblrms.name = '%s RMS' % primary

    primaryts = darmblrms

else:
    # load primary channel data
    print("-- Loading primary channel data")
    primaryts = get_data(primary, start, end, frametype=args.primary_frametype,
                         verbose=True, nproc=args.nproc)

if args.remove_outliers:
    print("-- Removing outliers above %f sigma" % args.remove_outliers)
    gwlasso.remove_outliers(primaryts, args.remove_outliers)

primary_mean = numpy.mean(primaryts.value)
primary_std = numpy.std(primaryts.value)


def descaler(l, *coef):
    if coef:
        return [((x * primary_std * coef[0]) + primary_mean) for x in l]
    else:
        return [((x * primary_std) + primary_mean) for x in l]


# get aux data
print("-- Loading auxiliary channel data")
if args.channel_file is None:
    host, port = io_nds2.host_resolution_order(args.ifo)[0]
    channels = ChannelList.query_nds2('*.mean', host=host, port=port,
                                      type='m-trend')
else:
    with open(args.channel_file, 'r') as f:
        channels = [name.rstrip('\n') for name in f]
nchan = len(channels)
print("Identified %d channels" % nchan)

if args.trend_type == 'minute':
    frametype = '%s_M' % args.ifo  # for minute trends
else:
    frametype = '%s_T' % args.ifo  # for second trends

auxdata = get_data(
    channels, start, end, verbose=True, frametype=frametype,
    nproc=args.nproc, pad=0)

# -- removes flat data to be re-introdused later

print('-- Pre-processing auxiliary channel data')

gwlasso.remove_flat(auxdata)
flattab = Table(data=(list(set(channels) - set(auxdata.keys())),),
                names=('Channels',))
print('Removed {0} channels with flat data'.format(len(flattab)))
print('{0} channels remaining'.format(len(auxdata)))

# -- remove bad data

print("Removing any channels with bad data...")
nbefore = len(auxdata)
gwlasso.remove_bad(auxdata)
nafter = len(auxdata)
print('Removed {0} channels with bad data'.format(nbefore - nafter))
print('{0} channels remaining'.format(nafter))
data = numpy.array([scale(ts.value) for ts in auxdata.values()]).T

# -- perform lasso regression -------------------------------------------------

# create model
print('-- Fitting data to target')
target = scale(primaryts.value)
model = gwlasso.fit(data, target, alpha=args.alpha)
print('Alpha:', model.alpha)

# restructure results for convenience
allresults = Table(data=(auxdata.keys(), model.coef_, numpy.abs(model.coef_)),
                   names=('Channel', 'Lasso coefficient', 'rank'))
allresults.sort('rank')
allresults.reverse()
useful = allresults['rank'] > 0
allresults.remove_column('rank')
results = allresults[useful]  # non-zero coefficient
zeroed = allresults[numpy.invert(useful)]  # zero coefficient

# extract data for useful channels
nonzerodata = {name: auxdata[name] for name in results['Channel']}
nonzerocoef = {name: coeff for name, coeff in results.as_array()}

# print results
print('Found {} channels with |Lasso coefficient| >= {}'.format(
    len(results), args.threshold))
print(results)

# convert to pandas
set_option('max_colwidth', 200)
df = results.to_pandas()
df.index += 1

# write results to files
gpsstub = '%d-%d' % (start, end-start)
resultsfile = '%s-LASSO_RESULTS-%s.txt' % (args.ifo, gpsstub)
results.write(resultsfile, format='ascii', overwrite=True)
zerofile = '%s-ZERO_COEFFICIENT_CHANNELS-%s.txt' % (args.ifo, gpsstub)
zeroed.write(zerofile, format='ascii', overwrite=True)
flatfile = '%s-FLAT_CHANNELS-%s.txt' % (args.ifo, gpsstub)
flattab.write(flatfile, format='ascii', overwrite=True)

# -- generate lasso plots

modelFit = model.predict(data)

re_delim = re.compile(r'[:_-]')
form = '%%.%dd' % len(str(nchan))
p1 = (.1, .15, .9, .9)  # global plot defaults for plot1, lasso model

times = primaryts.times.value
xlim = primaryts.span
cmap = mcm.get_cmap('tab20')
colors = [cmap(i) for i in numpy.linspace(0, 1, len(nonzerodata)+1)]

plot = Plot(figsize=(12, 6))
plot.subplots_adjust(*p1)
ax = plot.gca(xscale='auto-gps', epoch=start, xlim=xlim)
ax.plot(times, descaler(target), label=primary.replace('_', r'\_'),
        color='black', linewidth=args.line_size_primary)
ax.plot(times, descaler(modelFit), label='Lasso model',
        linewidth=args.line_size_aux)
if range_is_primary:
    ax.set_ylabel('Sensitive range [Mpc]')
    ax.set_title('Lasso Model of Range')
else:
    ax.set_ylabel('Primary Channel Units')
    ax.set_title('Lasso Model of Primary Channel')
ax.legend(loc='best')
plot1 = gwplot.save_figure(plot, '%s-LASSO_MODEL-%s.png' % (args.ifo, gpsstub))

# summed contributions
plot = Plot(figsize=(8, 5))
plot.subplots_adjust(*p1)
ax = plot.gca(xscale='auto-gps', epoch=start, xlim=xlim)
ax.plot(times, descaler(target), label=primary.replace('_', r'\_'),  # primary
        color='black', linewidth=args.line_size_primary)
summed = 0
for i, name in enumerate(results['Channel']):
    summed += scale(nonzerodata[name].value) * nonzerocoef[name]
    if i:
        label = 'Channels 1-{0}'.format(i+1)
    else:
        label = 'Channel 1'
    ax.plot(times, descaler(summed), label=label, color=colors[i],
            linewidth=args.line_size_aux)
if range_is_primary:
    ax.set_ylabel('Sensitive range [Mpc]')
else:
    ax.set_ylabel('Primary Channel Units')
ax.set_title('Summations of Channel Contributions to Model')

# save legend as a separate figure
#     we save the legend first because save_figure() calls fig.close()
#     which clears the axes
plot2_legend = gwplot.save_legend(
    ax, '%s-LASSO_CHANNEL_SUMMATION_LEGEND-%s.png' % (args.ifo, gpsstub),
)

# save figure
plot2 = gwplot.save_figure(
    plot, '%s-LASSO_CHANNEL_SUMMATION-%s.png' % (args.ifo, gpsstub))


# individual contributions
plot = Plot(figsize=(8, 5))
plot.subplots_adjust(*p1)
ax = plot.gca(xscale='auto-gps', epoch=start, xlim=xlim)
ax.plot(times, descaler(target), label=primary.replace('_', r'\_'),  # primary
        color='black', linewidth=args.line_size_primary)
for i, name in enumerate(results['Channel']):
    this = descaler(scale(nonzerodata[name].value) * nonzerocoef[name])
    if i:
        label = 'Channels 1-{0}'.format(i+1)
    else:
        label = 'Channel 1'
    ax.plot(times, this, label=name.replace('_', r'\_'), color=colors[i],
            linewidth=args.line_size_aux)
if range_is_primary:
    ax.set_ylabel('Sensitive range [Mpc]')
else:
    ax.set_ylabel('Primary Channel Units')
ax.set_title('Individual Channel Contributions to Model')

plot3_legend = gwplot.save_legend(
    ax, '%s-LASSO_CHANNEL_CONTRIBUTIONS_LEGEND-%s.png' % (args.ifo, gpsstub))
plot3 = gwplot.save_figure(
    plot, '%s-LASSO_CHANNEL_CONTRIBUTIONS-%s.png' % (args.ifo, gpsstub))

# -- process aux channels, making plots

print("-- Processing channels")
counter = multiprocessing.Value('i', 0)
p4 = (.1, .1, .9, .95)  # global plot defaults for plot4, timeseries subplots


def process_channel(input_,):
    gwplot.configure_mpl()
    chan = input_[1][0]
    ts = input_[1][1]
    lassocoef = nonzerocoef[chan]
    zeroed = lassocoef == 0

    if zeroed:
        plot4 = None
        plot5 = None
        plot6 = None
        pcorr = None
    else:
        plot4 = None
        plot5 = None
        plot6 = None
        if args.trend_type == 'minute':
            pcorr = numpy.corrcoef(ts.value, primaryts.value)[0, 1]
        else:
            pcorr = 0.0
        if abs(lassocoef) < args.threshold:
            with counter.get_lock():
                counter.value += 1
            pc = 100 * counter.value / len(nonzerodata)
            print("Completed [%d/%d] %3d%% %-50s"
                  % (counter.value, len(nonzerodata), pc,
                     '(%s)' % str(chan)),
                  end='\r')
            sys.stdout.flush()
            return chan, lassocoef, plot4, plot5, plot6, ts

        # create time series subplots
        fig = Plot(figsize=(12, 12))
        fig.subplots_adjust(*p4)
        ax1 = fig.add_subplot(2, 1, 1, xscale='auto-gps', epoch=start)
        ax1.plot(primaryts, label=primary.replace('_', r'\_'),
                 color='black', linewidth=args.line_size_primary)
        ax2 = fig.add_subplot(2, 1, 2, sharex=ax1, xlim=xlim)
        ax2.plot(ts, label=chan.replace('_', r'\_'),
                 linewidth=args.line_size_aux)
        if range_is_primary:
            ax1.set_ylabel('Sensitive range [Mpc]')
        else:
            ax1.set_ylabel('Primary channel units')
        ax2.set_ylabel('Channel units')
        for ax in fig.axes:
            ax.legend(loc='best')
        channelstub = re_delim.sub('_', str(chan)).replace('_', '-', 1)
        plot4 = gwplot.save_figure(
            fig, '%s_TRENDS-%s.png' % (channelstub, gpsstub))

        # create scaled, sign-corrected, and overlayed timeseries
        tsscaled = scale(ts.value)
        if lassocoef < 0:
            tsscaled = numpy.negative(tsscaled)
        fig = Plot(figsize=(12, 6))
        fig.subplots_adjust(*p1)
        ax = fig.gca(xscale='auto-gps', epoch=start, xlim=xlim)
        ax.plot(times, descaler(target), label=primary.replace('_', r'\_'),
                color='black', linewidth=args.line_size_primary)
        ax.plot(times, descaler(tsscaled), label=chan.replace('_', r'\_'),
                linewidth=args.line_size_aux)
        if range_is_primary:
            ax.set_ylabel('Sensitive range [Mpc]')
        else:
            ax.set_ylabel('Primary Channel Units')
        ax.legend(loc='best')
        plot5 = gwplot.save_figure(
            fig, '%s_COMPARISON-%s.png' % (channelstub, gpsstub))

        # scatter plot
        tsCopy = ts.value.reshape(-1, 1)
        primarytsCopy = primaryts.value.reshape(-1, 1)
        primaryReg = linear_model.LinearRegression()
        primaryReg.fit(tsCopy, primarytsCopy)
        primaryFit = primaryReg.predict(tsCopy)
        fig = Plot(figsize=(12, 6))
        fig.subplots_adjust(*p1)
        ax = fig.gca()
        ax.set_xlabel(chan.replace('_', r'\_') + ' [Channel units]')
        if range_is_primary:
            ax.set_ylabel('Sensitive range [Mpc]')
        else:
            ax.set_ylabel('Primary channel units')
        ax.text(.9, .1, 'r = ' + str('{0:.2}'.format(pcorr)),
                verticalalignment='bottom', horizontalalignment='right',
                transform=ax.transAxes, color='black', size=20,
                bbox=dict(boxstyle='square', facecolor='white', alpha=.75,
                          edgecolor='black'))
        ax.scatter(ts.value, primaryts.value, color='red')
        ax.plot(ts.value, primaryFit, color='black')
        ax.autoscale_view(tight=False, scalex=True, scaley=True)
        plot6 = gwplot.save_figure(
            fig, '%s_SCATTER-%s.png' % (channelstub, gpsstub))

    # increment counter and print status
    with counter.get_lock():
        counter.value += 1
        pc = 100 * counter.value / len(nonzerodata)
        print("Completed [%d/%d] %3d%% %-50s"
              % (counter.value, len(nonzerodata), pc,
                 '(%s)' % str(chan)),
              end='\r')
        sys.stdout.flush()
    return chan, lassocoef, plot4, plot5, plot6, ts


# process channels
pool = multiprocessing.Pool(nprocplot)
results = pool.map(process_channel, enumerate(list(nonzerodata.items())))
results = sorted(results, key=lambda x: abs(x[1]), reverse=True)

#  generate clustered time series plots
counter = multiprocessing.Value('i', 0)
p7 = (.135, .15, .95, .9)  # global plot defaults for plot7, clusters
max_correlated_channels = 20


def generate_cluster(input_,):
    gwplot.configure_mpl()
    currentchan = input_[1][0]
    currentts = input_[1][5]
    current = input_[0]
    cluster_threshold = args.cluster_coefficient
    plot7 = None
    plot7_legend = None
    plot7_list = None

    if current < len(nonzerodata):
        cluster = []
        for i, otheritem in enumerate(list(auxdata.items())):
            chan_, ts_ = otheritem
            if chan_ != currentchan:
                pcorr = numpy.corrcoef(currentts.value, ts_.value)[0, 1]
                if abs(pcorr) >= cluster_threshold:
                    stub = re_delim.sub('_', chan_).replace('_', '-', 1)
                    cluster.append([i, ts_, pcorr, chan_, stub])

        if cluster:
            # write cluster table to file
            cluster = sorted(cluster, key=lambda x: abs(x[2]), reverse=True)
            clustertab = Table(data=zip(*cluster)[2:4],
                               names=('Channel', 'Pearson Coefficient'))
            plot7_list = '%s_CLUSTER_LIST-%s.txt' % (
                re_delim.sub('_', str(currentchan)).replace('_', '-', 1),
                gpsstub)
            clustertab.write(plot7_list, format='ascii', overwrite=True)

            ncluster = min(len(cluster), max_correlated_channels)
            colors2 = [cmap(i) for i in numpy.linspace(0, 1, ncluster+1)]

            # plot
            fig = Plot(figsize=(8, 5))
            fig.subplots_adjust(*p7)
            ax = fig.gca(xscale='auto-gps')
            ax.plot(
                times, scale(currentts.value)*numpy.sign(input_[1][1]),
                label=currentchan.replace('_', r'\_'),
                linewidth=args.line_size_aux, color=colors[0])

            for i in range(0, ncluster):
                this = cluster[i]
                ax.plot(
                    times,
                    scale(this[1].value) * numpy.sign(input_[1][1]) *
                    numpy.sign(this[2]),
                    color=colors2[i+1],
                    linewidth=args.line_size_aux,
                    label=('{0}, r = {1:.2}'.format(
                        cluster[i][3].replace('_', r'\_'), cluster[i][2])),
                )

            ax.margins(x=0)
            ax.set_ylabel('Scaled amplitude [arbitrary units]')
            ax.set_title('Highly Correlated Channels')

            plot7_legend = gwplot.save_legend(
                ax, '%s_CLUSTER_LEGEND-%s.png' % (
                    re_delim.sub('_', str(currentchan)).replace('_', '-', 1),
                    gpsstub))
            plot7 = gwplot.save_figure(fig, '%s_CLUSTER-%s.png' % (
                re_delim.sub('_', str(currentchan))
                        .replace('_', '-', 1),
                gpsstub))

    with counter.get_lock():
        counter.value += 1
        pc = 100 * counter.value / len(nonzerodata)
        print("Completed [%d/%d] %3d%% %-50s"
              % (counter.value, len(nonzerodata), pc,
                 '(%s)' % str(currentchan)),
              end='\r')
        sys.stdout.flush()
    return plot7, plot7_legend, plot7_list


if args.no_cluster is False:
    print("-- Generating clusters")
    pool = multiprocessing.Pool(nprocplot)
    clusters = pool.map(generate_cluster, enumerate(results))

channelsfile = '%s-CHANNELS-%s.txt' % (args.ifo, gpsstub)
numpy.savetxt(channelsfile, channels, fmt='%s')


# format results table
def format_indices(value):
    return "<div style='text-align:center;'>{}</div>".format(value)


def format_channels(value):
    return ("<div style='text-align:left;"
            "font-family:monospace,monospace;'>{}</div>".format(value))


def format_coefficients(value):
    return "<div style='text-align:left;'>{}</div>".format(value)


def style_table(html_table):
    html_table = (
        html_table.replace(
            '<table',
            ("<table style="
             "'border-collapse:collapse;"
             "border-style:hidden;"
             "width:85%; '"))
        .replace(
            '<tr>',
            ('''<tr style='''
             '''"border-left:0 !important;'''
             '''border-right:0 !important;"'''
             '''onmouseover="this.style.backgroundColor='f2f2f2';"'''
             '''onmouseout="this.style.backgroundColor='';">'''))
        .replace(
            '<th>',
            ("<th style="
             "'border-left:0 !important;"
             "border-right:0 !important;"
             "padding-left:10px;"
             "padding-right:10px;"
             "padding-top:5px; "
             "padding-bottom:5px;'>"))
        .replace(
            '<td>',
            ("<td style = "
             "'border-left:0 !important;"
             "border-right:0 !important;'>")))
    return html_table


# write html
title = '%s Lasso slow correlations: %d-%d' % (args.ifo, start, end)
page = htmlio.new_bootstrap_page(title=title)
page.div(class_='container')

page.div(class_='page-header')
page.h1(title)
page.div.close()  # page-header

page.h2('Parameters')
page.p('This analysis used the following parameters:')
<<<<<<< HEAD
page.add(
    htmlio.write_param('Start time', '%s (%d)' % (from_gps(start), start)))
page.add(htmlio.write_param('End time', '%s (%d)' % (from_gps(end), end)))
page.add(htmlio.write_param(
    'Primary channel',
    '%s (%s)' % (primary, args.primary_frametype or '-')))
page.add(htmlio.write_param(
    'Channels searched',
    '%d (%s)' % (nchan, "<a href= %s target='_blank'>channel list</a>"
                 % channelsfile)))
page.add(htmlio.write_param(
    'Number of flat channels',
    '%d (%s)' % (len(flattab),
                 "<a href= %s target='_blank'>flat channel list</a>"
                 % (flatfile))))
page.add(htmlio.write_param(
    'Lasso coefficient threshold', '%g' % args.threshold))
page.add(htmlio.write_param(
    'Sigma for outlier removal', '%g' % args.remove_outliers))
page.add(htmlio.write_param('Cluster coefficient threshold: ',
                            '%g' % args.cluster_coefficient))

=======
write_param('Start time', '%s (%d)' % (from_gps(start), start))
write_param('End time', '%s (%d)' % (from_gps(end), end))
write_param('Primary channel',
            '%s (%s)' % (primary, args.primary_frametype or '-'))
write_param('Channels searched',
            '%d (%s)' % (nchan, "<a href= %s target='_blank'>channel list</a>"
                         % channelsfile))
write_param('Number of flat channels',
            '%d (%s)' % (len(flattab),
                         "<a href= %s target='_blank'>flat channel list</a>"
                         % (flatfile)))
write_param('Lasso coefficient threshold', '%g' % args.threshold)
write_param('Sigma for outlier removal', '%g' % args.remove_outliers)
write_param('Cluster coefficient threshold: ',
            '%g' % args.cluster_coefficient)
if args.band_pass:
    write_param('Filter settings','Flow=%dHz, Fhigh=%dHz ' % (flower, fupper))
>>>>>>> 780e9792
page.h2('Model Information')

page.div(class_='model')
page.div(class_='model-body')

page.div(class_='model-info')
page.add(htmlio.write_param('Model', 'Lasso'))
page.add(htmlio.write_param(
    'Non-zero coefficients', '%d' % numpy.count_nonzero(model.coef_)))
page.add(htmlio.write_param('Alpha', '%g' % model.alpha))
page.add(htmlio.write_param(
    'Zero coefficients',
    '%d (%s)' % (len(zeroed),
                 "<a href= %s target='_blank'>zeroed channel list</a>"
                 % (zerofile))))
page.div(class_='results-table', align='center')
page.p('<br /><br />%s' % style_table(df.to_html(
    index=True,
    formatters={
        'Lasso coefficient': format_coefficients,
        'Channel': format_channels,
        '__index__': format_indices},
    escape=False)))
page.p.close()
page.div.close()  # results-table
page.div.close()  # model-info

page.p('<br /><br />')

page.div(class_='primary-lasso')
page.a(href=plot1, target='_blank')
page.img(class_='lasso-img', src=plot1)
page.a.close()  # primary lasso plot
page.div.close()  # primary-lasso

page.div(
    class_='channel-summation',
    style_='display: flex;flex-wrap:nowrap;justify-content:space-around;')
page.div(style_='display: block;')
page.a(href=plot2, target='_blank')
page.img(class_='channels-summation-img', src=plot2)
page.a.close()  # channels-summation plot
page.div.close()  # close plot2 div
page.div(class_='scroll-container',
         style_='display: block; padding-top: 40px;')
page.div(style_='display: block; overflow:auto; height:400px;')
page.a(href=plot2_legend, target='_blank')
page.img(class_='channels-contrib-img', src=plot2_legend)
page.a.close()  # legend image
page.div.close()  # overflowed window
page.div.close()  # scroll container
page.div.close()  # channels-summation

page.div(
    class_='channels-and-primary',
    style_='display: flex;flex-wrap:nowrap;justify-content:space-around;')
page.div(style_='display: block;')
page.a(href=plot3, target='_blank')
page.img(class_='channels-contrib-img', src=plot3)
page.a.close()  # channels-contrib plot
page.div.close()  # plot3 div
page.div(class_='scroll-container',
         style_='display: block; padding-top: 40px;')
page.div(style_='display: block; overflow:auto; height:400px;')
page.a(href=plot3_legend, target='_blank')
page.img(class_='channels-contrib-img', src=plot3_legend)
page.a.close()  # legend image
page.div.close()  # overflowed window
page.div.close()  # scroll container
page.div.close()  # channels-and-primary

page.div.close()  # model-body
page.div.close()  # model

# results
page.h2('Top Channels')

page.div(class_='panel-group', id_='results')

# for each auxiliary channel create information container and put plots in it
for i, (ch, lassocoef, plot4, plot5, plot6, ts) in enumerate(results):
    # set container color/context based on lasso coefficient
    if lassocoef == 0:
        break
    elif abs(lassocoef) < args.threshold:
        h = '%s [lasso coefficient = %.4f] (Below threshold)' % (ch, lassocoef)
    else:
        h = '%s [lasso coefficient = %.4f]' % (ch, lassocoef)
    if ((lassocoef is None) or (lassocoef == 0)
            or (abs(lassocoef) < args.threshold)):
        context = 'panel-default'
    elif abs(lassocoef) >= .5:
        context = 'panel-danger'
    elif abs(lassocoef) >= .2:
        context = 'panel-warning'
    else:
        context = 'panel-info'
    page.div(class_='panel %s' % context)

    # heading
    page.div(class_='panel-heading')
    page.a(h, class_='panel-title', href='#channel%d' % i,
           **{'data-toggle': 'collapse', 'data-parent': '#results'})
    page.div.close()  # panel-heading
    # body
    page.div(id_='channel%d' % i, class_='panel-collapse collapse')
    page.div(class_='panel-body')
    if lassocoef is None:
        page.p('The amplitude data for this channel is flat (does not change)'
               ' for the chosen time period.')
    elif abs(lassocoef) < args.threshold:
        page.p('Lasso coefficient below the threshold of %g.'
               % (args.threshold))
    else:
        for p in (plot4, plot5, plot6):
            page.a(href=p, target='_blank')
            page.img(class_='img-responsive', src=p)
            page.a.close()
        if args.no_cluster is False:
            if clusters[i][0] is None:
                page.p("<font size = '3'><br />No channels were highly"
                       " correlated with this channel.</font>")
            else:
                page.div(
                    class_='clusters',
                    style_='display: flex;flex-wrap:nowrap;'
                           'justify-content:space-around;')
                page.div(style_='display: block;')
                page.a(href=clusters[i][0], target='_blank')
                page.img(class_='img-responsive', src=clusters[i][0])
                page.a.close()
                page.div.close()  # close plot7 div
                page.div(class_='scroll-container',
                         style_='display: block; padding-top: 40px;')
                page.div(style_='display: block; overflow:auto;'
                                ' height: 375px;')
                page.a(href=clusters[i][1], target='_blank')
                page.img(class_='img-responsive', src=clusters[i][1])
                page.a.close()  # legend image
                page.div.close()  # overflowed window
                page.div.close()  # scroll container
                page.div.close()  # clusters
                if clusters[i][2] is not None:
                    page.p("<font size = '3'><br />Only the first %d highly"
                           " correlated channels are reported in this"
                           " figure. <a href= %s target='_blank'>Here</a>"
                           " is the full list.</font>"
                           % (max_correlated_channels, clusters[i][2]))
    page.div.close()  # panel-body
    page.div.close()  # panel-collapse
    page.div.close()  # panel
page.div.close()  # panel-group
page.div.close()  # container
with open('index.html', 'w') as f:
    print(str(page), file=f)

print("-- Process Completed")<|MERGE_RESOLUTION|>--- conflicted
+++ resolved
@@ -612,7 +612,6 @@
 
 page.h2('Parameters')
 page.p('This analysis used the following parameters:')
-<<<<<<< HEAD
 page.add(
     htmlio.write_param('Start time', '%s (%d)' % (from_gps(start), start)))
 page.add(htmlio.write_param('End time', '%s (%d)' % (from_gps(end), end)))
@@ -634,26 +633,9 @@
     'Sigma for outlier removal', '%g' % args.remove_outliers))
 page.add(htmlio.write_param('Cluster coefficient threshold: ',
                             '%g' % args.cluster_coefficient))
-
-=======
-write_param('Start time', '%s (%d)' % (from_gps(start), start))
-write_param('End time', '%s (%d)' % (from_gps(end), end))
-write_param('Primary channel',
-            '%s (%s)' % (primary, args.primary_frametype or '-'))
-write_param('Channels searched',
-            '%d (%s)' % (nchan, "<a href= %s target='_blank'>channel list</a>"
-                         % channelsfile))
-write_param('Number of flat channels',
-            '%d (%s)' % (len(flattab),
-                         "<a href= %s target='_blank'>flat channel list</a>"
-                         % (flatfile)))
-write_param('Lasso coefficient threshold', '%g' % args.threshold)
-write_param('Sigma for outlier removal', '%g' % args.remove_outliers)
-write_param('Cluster coefficient threshold: ',
-            '%g' % args.cluster_coefficient)
 if args.band_pass:
-    write_param('Filter settings','Flow=%dHz, Fhigh=%dHz ' % (flower, fupper))
->>>>>>> 780e9792
+    page.add(write_param('Filter settings',
+                         'Flow=%dHz, Fhigh=%dHz ' % (flower, fupper)))
 page.h2('Model Information')
 
 page.div(class_='model')
